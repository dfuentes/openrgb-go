--- conflicted
+++ resolved
@@ -21,12 +21,8 @@
 
 func readDevice(buf []byte) (Device, error) {
 
-<<<<<<< HEAD
+	var d Device
 	offset := offset32LEBits
-=======
-	var d Device
-	offset := 4
->>>>>>> adb39767
 
 	d.Type = binary.LittleEndian.Uint32(buf[4:])
 	offset += offset32LEBits
